<Project Sdk="Microsoft.NET.Sdk">

  <PropertyGroup>
    <TargetFramework>netcoreapp3.1</TargetFramework>
<<<<<<< HEAD
    <AssemblyName>TTRider.PowerShellAsync</AssemblyName>
    <Version>1.1.0.0</Version>
    <Company>TTRider, L.L.C.</Company>
    <Product>TTRider.PowerShellAsync</Product>
=======
    <AssemblyName>PowerShellAsync</AssemblyName>
    <Version>1.1.0.0</Version>
    <Company>TTRider, L.L.C.</Company>
    <Product>PowerShellAsync</Product>
>>>>>>> 1bc19556
    <Description>Base class for async-based cmdlets</Description>
    <Copyright>Copyright TTRider, L.L.C.</Copyright>
    <OutputType>Library</OutputType>
  </PropertyGroup>

  <PropertyGroup Condition=" '$(Configuration)|$(Platform)' == 'Debug|AnyCPU' ">
    <DebugSymbols>true</DebugSymbols>
    <DebugType>full</DebugType>
    <Optimize>false</Optimize>
    <OutputPath>bin\Debug\</OutputPath>
    <DefineConstants>DEBUG;TRACE</DefineConstants>
    <ErrorReport>prompt</ErrorReport>
    <WarningLevel>4</WarningLevel>
  </PropertyGroup>
  <PropertyGroup Condition=" '$(Configuration)|$(Platform)' == 'Release|AnyCPU' ">
    <DebugType>pdbonly</DebugType>
    <Optimize>true</Optimize>
    <OutputPath>bin\Release\</OutputPath>
    <DefineConstants>TRACE</DefineConstants>
    <ErrorReport>prompt</ErrorReport>
    <WarningLevel>4</WarningLevel>
  </PropertyGroup>
  <ItemGroup>
    <PackageReference Include="System.Management.Automation" Version="7.0.0" />
  </ItemGroup>
</Project><|MERGE_RESOLUTION|>--- conflicted
+++ resolved
@@ -2,17 +2,14 @@
 
   <PropertyGroup>
     <TargetFramework>netcoreapp3.1</TargetFramework>
-<<<<<<< HEAD
     <AssemblyName>TTRider.PowerShellAsync</AssemblyName>
     <Version>1.1.0.0</Version>
     <Company>TTRider, L.L.C.</Company>
     <Product>TTRider.PowerShellAsync</Product>
-=======
     <AssemblyName>PowerShellAsync</AssemblyName>
     <Version>1.1.0.0</Version>
     <Company>TTRider, L.L.C.</Company>
     <Product>PowerShellAsync</Product>
->>>>>>> 1bc19556
     <Description>Base class for async-based cmdlets</Description>
     <Copyright>Copyright TTRider, L.L.C.</Copyright>
     <OutputType>Library</OutputType>
